name: CI

on:
  push:
    branches:
      - master
  pull_request:
    branches:
      - master

jobs:
  check_skip:
    runs-on: ubuntu-18.04
    if: "! contains(github.event.head_commit.message, '[ci skip]')"
    steps:
      - run: echo "${{ github.event.head_commit.message }}"
  linter_and_test:
    runs-on: ${{ matrix.os }}
    needs: check_skip
    strategy:
      max-parallel: 20
      matrix:
        # os: [ubuntu-16.04, ubuntu-18.04]
        os: [ubuntu-18.04]
        python-version: [3.7, 3.8]
<<<<<<< HEAD
        pytorch-version: [1.0.1, 1.1.0, 1.2.0, 1.3.1, 1.4.0, 1.5.1]
=======
        pytorch-version: [1.0.1, 1.1.0, 1.2.0, 1.3.1, 1.4.0, 1.5.1, 1.6.0, 1.7.1, 1.8.1]
>>>>>>> 36b62ae4
        chainer-version: [6.0.0]
        # NOTE(kamo): Conda is tested by Circle-CI
        use-conda: [false]
        exclude:
<<<<<<< HEAD
=======
          # Exclude python=3.8 tests except for latest pytorch
>>>>>>> 36b62ae4
          - python-version: 3.8
            pytorch-version: 1.0.1
          - python-version: 3.8
            pytorch-version: 1.1.0
          - python-version: 3.8
            pytorch-version: 1.2.0
          - python-version: 3.8
            pytorch-version: 1.3.1
          - python-version: 3.8
            pytorch-version: 1.4.0
<<<<<<< HEAD
=======
          - python-version: 3.8
            pytorch-version: 1.5.1
          - python-version: 3.8
            pytorch-version: 1.6.0
          - python-version: 3.8
            pytorch-version: 1.7.1
>>>>>>> 36b62ae4
    steps:
      - uses: actions/checkout@master
      - uses: actions/cache@v1
        with:
          path: ~/.cache/pip
          key: ${{ runner.os }}-pip-${{ matrix.python-version }}-${{ matrix.pytorch-version }}-${{ hashFiles('**/setup.py') }}
      - uses: actions/setup-python@v1
        with:
          python-version: ${{ matrix.python-version }}
          architecture: 'x64'
      - name: install dependencies
        run: |
          sudo apt-get update -qq
<<<<<<< HEAD
          sudo apt-get install -qq -y cmake g++-7 libsndfile1-dev bc
=======
          sudo apt-get install -qq -y cmake g++-7 libsndfile1-dev bc sox
>>>>>>> 36b62ae4
      - name: install espnet
        env:
          ESPNET_PYTHON_VERSION: ${{ matrix.python-version }}
          TH_VERSION: ${{ matrix.pytorch-version }}
          CHAINER_VERSION: ${{ matrix.chainer-version }}
          USE_CONDA: ${{ matrix.use-conda }}
          CC: gcc-7
          CXX: g++-7
        run: |
          ./ci/install.sh
      - name: test shell
        run: |
          ./ci/test_shell.sh
      - name: test python
        run: |
          ./ci/test_python.sh
      - name: install kaldi
        run: |
          ./ci/install_kaldi.sh
      - name: test integration
        run: |
          ./ci/test_integration.sh
      - uses: codecov/codecov-action@v1<|MERGE_RESOLUTION|>--- conflicted
+++ resolved
@@ -23,19 +23,12 @@
         # os: [ubuntu-16.04, ubuntu-18.04]
         os: [ubuntu-18.04]
         python-version: [3.7, 3.8]
-<<<<<<< HEAD
-        pytorch-version: [1.0.1, 1.1.0, 1.2.0, 1.3.1, 1.4.0, 1.5.1]
-=======
         pytorch-version: [1.0.1, 1.1.0, 1.2.0, 1.3.1, 1.4.0, 1.5.1, 1.6.0, 1.7.1, 1.8.1]
->>>>>>> 36b62ae4
         chainer-version: [6.0.0]
         # NOTE(kamo): Conda is tested by Circle-CI
         use-conda: [false]
         exclude:
-<<<<<<< HEAD
-=======
           # Exclude python=3.8 tests except for latest pytorch
->>>>>>> 36b62ae4
           - python-version: 3.8
             pytorch-version: 1.0.1
           - python-version: 3.8
@@ -46,15 +39,12 @@
             pytorch-version: 1.3.1
           - python-version: 3.8
             pytorch-version: 1.4.0
-<<<<<<< HEAD
-=======
           - python-version: 3.8
             pytorch-version: 1.5.1
           - python-version: 3.8
             pytorch-version: 1.6.0
           - python-version: 3.8
             pytorch-version: 1.7.1
->>>>>>> 36b62ae4
     steps:
       - uses: actions/checkout@master
       - uses: actions/cache@v1
@@ -68,11 +58,7 @@
       - name: install dependencies
         run: |
           sudo apt-get update -qq
-<<<<<<< HEAD
-          sudo apt-get install -qq -y cmake g++-7 libsndfile1-dev bc
-=======
           sudo apt-get install -qq -y cmake g++-7 libsndfile1-dev bc sox
->>>>>>> 36b62ae4
       - name: install espnet
         env:
           ESPNET_PYTHON_VERSION: ${{ matrix.python-version }}
