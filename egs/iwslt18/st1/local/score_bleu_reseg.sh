#!/bin/bash

# Copyright 2018 Kyoto University (Hirofumi Inaguma)
#  Apache 2.0  (http://www.apache.org/licenses/LICENSE-2.0)

export LC_ALL=C

. ./path.sh

nlsyms=""
bpe=""
bpemodel=""
filter=""
<<<<<<< HEAD
case=lc.rm
=======
case=lc
>>>>>>> c47a7f87

. utils/parse_options.sh

if [ $# != 4 ]; then
    echo "Usage: $0 <decode-dir> <dict> <data-dir> <set>";
    exit 1;
fi

dir=$1
dic=$2
set=$4
src=$3/$set/IWSLT.$set

sl=en
tl=de
system=st
xml_src=${src}/IWSLT.TED.${set}.${sl}-${tl}.${sl}.xml
xml_tgt=${src}/IWSLT.TED.${set}.${sl}-${tl}.${tl}.xml

# sort hypotheses
concatjson.py ${dir}/data.*.json > ${dir}/data.json
local/json2trn_reorder.py ${dir}/data.json ${dic} ${dir}/hyp.trn.org ${src}/FILE_ORDER

# remove uttterance id
perl -pe 's/\([^\)]+\)//g;' ${dir}/hyp.trn.org > ${dir}/hyp.trn

if [ -n "${nlsyms}" ]; then
    cp ${dir}/hyp.trn ${dir}/hyp.trn.org
    filt.py -v ${nlsyms} ${dir}/hyp.trn.org > ${dir}/hyp.trn
fi
if [ -n "${filter}" ]; then
    sed -i.bak3 -f ${filter} ${dir}/hyp.trn
fi

# local/reorder_text.py data/${set}.en/text_noseg ${src}/FILE_ORDER > ${dir}/src.wrd.trn || exit 1;
# local/reorder_text.py data/${set}.de/text_noseg ${src}/FILE_ORDER > ${dir}/ref.wrd.trn || exit 1;
grep "<seg id" ${xml_src} | sed -e "s/<[^>]*>//g" | sed 's/^[ \t]*//' | sed -e 's/[ \t]*$//' > ${dir}/src.wrd.trn
grep "<seg id" ${xml_tgt} | sed -e "s/<[^>]*>//g" | sed 's/^[ \t]*//' | sed -e 's/[ \t]*$//' > ${dir}/ref.wrd.trn

<<<<<<< HEAD
# normalize punctuation
# cat ${dir}/ref.wrd.trn | normalize-punctuation.perl -l de | sed -e "s/‒/ - /g" | sed -e "s/‟/\"/g" | sed -e "s/，/,/g" | \
#   local/normalize_punctuation.pl > ${dir}/ref.wrd.trn.tmp
# TODO(hirofumi): remove later
normalize-punctuation.perl -l de < ${dir}/ref.wrd.trn | sed -e "s/‒/ - /g" | sed -e "s/‟/\"/g" | sed -e "s/，/,/g" | sed -e "s/\.//g" | \
    local/normalize_punctuation.pl > ${dir}/ref.wrd.trn.tmp
normalize-punctuation.perl -l de < ${dir}/src.wrd.trn | sed -e "s/‒/ - /g" | sed -e "s/‟/\"/g" | sed -e "s/，/,/g" | \
    local/normalize_punctuation.pl > ${dir}/src.wrd.trn.tmp
mv ${dir}/src.wrd.trn.tmp ${dir}/src.wrd.trn
mv ${dir}/ref.wrd.trn.tmp ${dir}/ref.wrd.trn

# lowercase
if [ ${case} = "lc" ] || [ ${case} = "lc.rm" ]; then
    lowercase.perl < ${dir}/src.wrd.trn > ${dir}/src.wrd.trn.tmp
    lowercase.perl < ${dir}/ref.wrd.trn > ${dir}/ref.wrd.trn.tmp
    mv ${dir}/src.wrd.trn.tmp ${dir}/src.wrd.trn
    mv ${dir}/ref.wrd.trn.tmp ${dir}/ref.wrd.trn
fi

# NOTE: these are used for segementation
lowercase.perl < ${xml_src} > ${dir}/src.xml
lowercase.perl < ${xml_tgt} > ${dir}/ref.xml

=======
>>>>>>> c47a7f87
if [ ! -z ${bpemodel} ]; then
    spm_decode --model=${bpemodel} --input_format=piece < ${dir}/hyp.trn | sed -e "s/▁/ /g" > ${dir}/hyp.wrd.trn
else
    sed -e "s/ //g" -e "s/(/ (/" -e "s/<space>/ /g" ${dir}/hyp.trn > ${dir}/hyp.wrd.trn
fi

# detokenize
detokenizer.perl -l de -q < ${dir}/hyp.wrd.trn > ${dir}/hyp.wrd.trn.detok
# NOTE: uppercase the first character (-u)

<<<<<<< HEAD
# paste -d " " <(cut -d " " -f 1 ${dir}/src.wrd.trn) <(cat ${dir}/src.wrd.trn.detok) > ${dir}/text_noseg.en.reorder.detok
# paste -d " " <(cut -d " " -f 1 ${dir}/ref.wrd.trn) <(cat ${dir}/ref.wrd.trn.detok) > ${dir}/text_noseg.de.reorder.detok
# local/text2xml.py ${dir}/text_noseg.en.reorder.detok > ${dir}/xml.en || exit 1;
# local/text2xml.py ${dir}/text_noseg.de.reorder.detok > ${dir}/xml.de || exit 1;

# cat ${dir}/src.wrd.trn.detok | perl local/wrap-xml.perl german ${xml_src} ${system} > ${dir}/src.xml
# cat ${dir}/ref.wrd.trn.detok | perl local/wrap-xml.perl de ${xml_tgt} ${system} > ${dir}/ref.xml

# cp ${xml_src} ${dir}/src.org.xml
# cp ${xml_tgt} ${dir}/ref.org.xml

# cat $xml_src > ${dir}/xml.en.org
# cat $xml_tgt > ${dir}/xml.de.org

if [ ${case} = "lc" ] || [ ${case} = "lc.rm" ]; then
    ### case-insensitive
    # segment hypotheses with RWTH tool
    # segmentBasedOnMWER.sh ${xml_src} ${dir}/xml.de ${dir}/hyp.wrd.trn.detok ${system} de ${dir}/hyp.wrd.trn.detok.sgm.xml "" 0 || exit 1;
    # segmentBasedOnMWER.sh ${dir}/xml.en.org ${dir}/xml.de.org ${dir}/hyp.wrd.trn.detok ${system} de ${dir}/hyp.wrd.trn.detok.sgm.xml "" 0 || exit 1;
    # segmentBasedOnMWER.sh ${dir}/src.xml ${dir}/hyp.xml ${dir}/hyp.wrd.trn.detok ${system} de ${dir}/hyp.wrd.trn.detok.sgm.xml "" 0 || exit 1;
    # segmentBasedOnMWER.sh ${xml_src} ${xml_tgt} ${dir}/hyp.wrd.trn.detok ${system} de ${dir}/hyp.wrd.trn.detok.sgm.xml "" 0 || exit 1;
    segmentBasedOnMWER.sh ${dir}/src.xml ${dir}/ref.xml ${dir}/hyp.wrd.trn.detok ${system} de ${dir}/hyp.wrd.trn.detok.sgm.xml "" 0 || exit 1;
    sed -e "/<[^>]*>/d" ${dir}/hyp.wrd.trn.detok.sgm.xml > ${dir}/hyp.wrd.trn.detok.sgm
    multi-bleu-detok.perl -lc ${dir}/ref.wrd.trn < ${dir}/hyp.wrd.trn.detok.sgm > ${dir}/result.txt

  echo "write a case-insensitive word-level BLUE result in ${dir}/result.txt"
else
    ### case-sensitive
    # segment hypotheses with RWTH tool
    # segmentBasedOnMWER.sh ${dir}/xml.en ${dir}/xml.de ${dir}/hyp.wrd.trn.detok ${system} de ${dir}/hyp.wrd.trn.detok.sgm.xml "" 1 || exit 1;
    # sed -e "/<[^>]*>/d" ${dir}/hyp.wrd.trn.detok.sgm.xml > ${dir}/hyp.wrd.trn.detok.sgm
    # multi-bleu-detok.perl ${dir}/ref.wrd.trn < ${dir}/hyp.wrd.trn.detok.sgm > ${dir}/result.case.txt

    echo "write a case-insensitive BLEU result in ${dir}/result.txt"
fi
=======
if [ ${case} = tc ]; then
    ### case-sensitive
    exit 1  # TODO
    echo "write a case-sensitive BLEU result in ${dir}/result.tc.txt"
    cat ${dir}/result.tc.txt
fi

# lowercase
lowercase.perl < ${xml_src} > ${dir}/src.xml
lowercase.perl < ${xml_tgt} > ${dir}/ref.xml
# NOTE: these are used for segementation

### case-insensitive
# segment hypotheses with RWTH tool
segmentBasedOnMWER.sh ${dir}/src.xml ${dir}/ref.xml ${dir}/hyp.wrd.trn.detok ${system} de ${dir}/hyp.wrd.trn.detok.sgm.xml "" 0 || exit 1;
sed -e "/<[^>]*>/d" ${dir}/hyp.wrd.trn.detok.sgm.xml > ${dir}/hyp.wrd.trn.detok.sgm
multi-bleu-detok.perl -lc ${dir}/ref.wrd.trn < ${dir}/hyp.wrd.trn.detok.sgm > ${dir}/result.txt
echo "write a case-insensitive word-level BLEU result in ${dir}/result.txt"
>>>>>>> c47a7f87
cat ${dir}/result.txt


# TODO(hirofumi): add TER & METEOR metrics here<|MERGE_RESOLUTION|>--- conflicted
+++ resolved
@@ -11,11 +11,7 @@
 bpe=""
 bpemodel=""
 filter=""
-<<<<<<< HEAD
-case=lc.rm
-=======
 case=lc
->>>>>>> c47a7f87
 
 . utils/parse_options.sh
 
@@ -55,32 +51,6 @@
 grep "<seg id" ${xml_src} | sed -e "s/<[^>]*>//g" | sed 's/^[ \t]*//' | sed -e 's/[ \t]*$//' > ${dir}/src.wrd.trn
 grep "<seg id" ${xml_tgt} | sed -e "s/<[^>]*>//g" | sed 's/^[ \t]*//' | sed -e 's/[ \t]*$//' > ${dir}/ref.wrd.trn
 
-<<<<<<< HEAD
-# normalize punctuation
-# cat ${dir}/ref.wrd.trn | normalize-punctuation.perl -l de | sed -e "s/‒/ - /g" | sed -e "s/‟/\"/g" | sed -e "s/，/,/g" | \
-#   local/normalize_punctuation.pl > ${dir}/ref.wrd.trn.tmp
-# TODO(hirofumi): remove later
-normalize-punctuation.perl -l de < ${dir}/ref.wrd.trn | sed -e "s/‒/ - /g" | sed -e "s/‟/\"/g" | sed -e "s/，/,/g" | sed -e "s/\.//g" | \
-    local/normalize_punctuation.pl > ${dir}/ref.wrd.trn.tmp
-normalize-punctuation.perl -l de < ${dir}/src.wrd.trn | sed -e "s/‒/ - /g" | sed -e "s/‟/\"/g" | sed -e "s/，/,/g" | \
-    local/normalize_punctuation.pl > ${dir}/src.wrd.trn.tmp
-mv ${dir}/src.wrd.trn.tmp ${dir}/src.wrd.trn
-mv ${dir}/ref.wrd.trn.tmp ${dir}/ref.wrd.trn
-
-# lowercase
-if [ ${case} = "lc" ] || [ ${case} = "lc.rm" ]; then
-    lowercase.perl < ${dir}/src.wrd.trn > ${dir}/src.wrd.trn.tmp
-    lowercase.perl < ${dir}/ref.wrd.trn > ${dir}/ref.wrd.trn.tmp
-    mv ${dir}/src.wrd.trn.tmp ${dir}/src.wrd.trn
-    mv ${dir}/ref.wrd.trn.tmp ${dir}/ref.wrd.trn
-fi
-
-# NOTE: these are used for segementation
-lowercase.perl < ${xml_src} > ${dir}/src.xml
-lowercase.perl < ${xml_tgt} > ${dir}/ref.xml
-
-=======
->>>>>>> c47a7f87
 if [ ! -z ${bpemodel} ]; then
     spm_decode --model=${bpemodel} --input_format=piece < ${dir}/hyp.trn | sed -e "s/▁/ /g" > ${dir}/hyp.wrd.trn
 else
@@ -91,43 +61,6 @@
 detokenizer.perl -l de -q < ${dir}/hyp.wrd.trn > ${dir}/hyp.wrd.trn.detok
 # NOTE: uppercase the first character (-u)
 
-<<<<<<< HEAD
-# paste -d " " <(cut -d " " -f 1 ${dir}/src.wrd.trn) <(cat ${dir}/src.wrd.trn.detok) > ${dir}/text_noseg.en.reorder.detok
-# paste -d " " <(cut -d " " -f 1 ${dir}/ref.wrd.trn) <(cat ${dir}/ref.wrd.trn.detok) > ${dir}/text_noseg.de.reorder.detok
-# local/text2xml.py ${dir}/text_noseg.en.reorder.detok > ${dir}/xml.en || exit 1;
-# local/text2xml.py ${dir}/text_noseg.de.reorder.detok > ${dir}/xml.de || exit 1;
-
-# cat ${dir}/src.wrd.trn.detok | perl local/wrap-xml.perl german ${xml_src} ${system} > ${dir}/src.xml
-# cat ${dir}/ref.wrd.trn.detok | perl local/wrap-xml.perl de ${xml_tgt} ${system} > ${dir}/ref.xml
-
-# cp ${xml_src} ${dir}/src.org.xml
-# cp ${xml_tgt} ${dir}/ref.org.xml
-
-# cat $xml_src > ${dir}/xml.en.org
-# cat $xml_tgt > ${dir}/xml.de.org
-
-if [ ${case} = "lc" ] || [ ${case} = "lc.rm" ]; then
-    ### case-insensitive
-    # segment hypotheses with RWTH tool
-    # segmentBasedOnMWER.sh ${xml_src} ${dir}/xml.de ${dir}/hyp.wrd.trn.detok ${system} de ${dir}/hyp.wrd.trn.detok.sgm.xml "" 0 || exit 1;
-    # segmentBasedOnMWER.sh ${dir}/xml.en.org ${dir}/xml.de.org ${dir}/hyp.wrd.trn.detok ${system} de ${dir}/hyp.wrd.trn.detok.sgm.xml "" 0 || exit 1;
-    # segmentBasedOnMWER.sh ${dir}/src.xml ${dir}/hyp.xml ${dir}/hyp.wrd.trn.detok ${system} de ${dir}/hyp.wrd.trn.detok.sgm.xml "" 0 || exit 1;
-    # segmentBasedOnMWER.sh ${xml_src} ${xml_tgt} ${dir}/hyp.wrd.trn.detok ${system} de ${dir}/hyp.wrd.trn.detok.sgm.xml "" 0 || exit 1;
-    segmentBasedOnMWER.sh ${dir}/src.xml ${dir}/ref.xml ${dir}/hyp.wrd.trn.detok ${system} de ${dir}/hyp.wrd.trn.detok.sgm.xml "" 0 || exit 1;
-    sed -e "/<[^>]*>/d" ${dir}/hyp.wrd.trn.detok.sgm.xml > ${dir}/hyp.wrd.trn.detok.sgm
-    multi-bleu-detok.perl -lc ${dir}/ref.wrd.trn < ${dir}/hyp.wrd.trn.detok.sgm > ${dir}/result.txt
-
-  echo "write a case-insensitive word-level BLUE result in ${dir}/result.txt"
-else
-    ### case-sensitive
-    # segment hypotheses with RWTH tool
-    # segmentBasedOnMWER.sh ${dir}/xml.en ${dir}/xml.de ${dir}/hyp.wrd.trn.detok ${system} de ${dir}/hyp.wrd.trn.detok.sgm.xml "" 1 || exit 1;
-    # sed -e "/<[^>]*>/d" ${dir}/hyp.wrd.trn.detok.sgm.xml > ${dir}/hyp.wrd.trn.detok.sgm
-    # multi-bleu-detok.perl ${dir}/ref.wrd.trn < ${dir}/hyp.wrd.trn.detok.sgm > ${dir}/result.case.txt
-
-    echo "write a case-insensitive BLEU result in ${dir}/result.txt"
-fi
-=======
 if [ ${case} = tc ]; then
     ### case-sensitive
     exit 1  # TODO
@@ -146,7 +79,6 @@
 sed -e "/<[^>]*>/d" ${dir}/hyp.wrd.trn.detok.sgm.xml > ${dir}/hyp.wrd.trn.detok.sgm
 multi-bleu-detok.perl -lc ${dir}/ref.wrd.trn < ${dir}/hyp.wrd.trn.detok.sgm > ${dir}/result.txt
 echo "write a case-insensitive word-level BLEU result in ${dir}/result.txt"
->>>>>>> c47a7f87
 cat ${dir}/result.txt
 
 
