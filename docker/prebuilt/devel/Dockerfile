--- conflicted
+++ resolved
@@ -18,23 +18,6 @@
 # Disable cupy test
 # Docker build does not load libcuda.so.1
 # Replace nvidia-smi for nvcc because docker does not load nvidia-smi
-<<<<<<< HEAD
-RUN if [ -z "$( nvcc -V )" ]; then \
-        echo "Build without CUDA" && \
-        MY_OPTS="CUPY_VERSION="; \
-    else \
-        echo "Build with CUDA" && \
-        export CFLAGS="-I${CUDA_HOME}/include ${CFLAGS}" && \
-        MY_OPTS="CUDA_VERSION=${CUDA_VER}" && \
-        sed -i 's|_install.py|_install.py --no-cuda|g' Makefile && \
-        sed -i 's|which nvidia-smi|which nvcc|g' Makefile;  \
-    fi; \ 
-    if [ "${CUDA_VER}" = "10.1" ]; then \
-        # Pytorch 1.3.1 is not supported by warpctc
-        MY_OPTS="${MY_OPTS} TH_VERSION=1.3.1";  \
-    fi; \
-    echo "Make with options ${MY_OPTS}"; \
-=======
 RUN if [ -z "$( which nvcc )" ]; then \
         echo "Build without CUDA" && \
         MY_OPTS='CUPY_VERSION=""  TH_VERSION=1.6.0'; \
@@ -54,7 +37,6 @@
     echo "Make with options ${MY_OPTS}" && \
     ln -s /kaldi ./ && \
     ./setup_anaconda.sh /miniconda espnet 3.7.4 && \
->>>>>>> 36b62ae4
     make KALDI=/kaldi ${MY_OPTS}
 
 RUN rm -rf ../espnet
