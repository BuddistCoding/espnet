--- conflicted
+++ resolved
@@ -177,9 +177,5 @@
     RUSLAN=downloads
     SIWIS=downloads
     SUNDA=
-<<<<<<< HEAD
-=======
     CMU_INDIC=
-
->>>>>>> d628250b
 fi