--- conflicted
+++ resolved
@@ -78,11 +78,7 @@
                 clm_logprob += log_y[0, xi]
             else:  # if open_vocab flag is disabled, return 0 probabilities
                 log_y = to_device(
-<<<<<<< HEAD
-                    self, torch.full((1, self.subword_dict_size), self.logzero)
-=======
                     x, torch.full((1, self.subword_dict_size), self.logzero)
->>>>>>> 36b62ae4
                 )
                 return (clm_state, wlm_state, wlm_logprobs, None, log_y, 0.0), log_y
 
@@ -167,11 +163,7 @@
                 new_node = None
             else:  # if open_vocab flag is disabled, return 0 probabilities
                 log_y = to_device(
-<<<<<<< HEAD
-                    self, torch.full((1, self.subword_dict_size), self.logzero)
-=======
                     x, torch.full((1, self.subword_dict_size), self.logzero)
->>>>>>> 36b62ae4
                 )
                 return (wlm_state, None, None), log_y
 
@@ -185,11 +177,7 @@
             )
             if sum_prob < self.zero:
                 log_y = to_device(
-<<<<<<< HEAD
-                    self, torch.full((1, self.subword_dict_size), self.logzero)
-=======
                     x, torch.full((1, self.subword_dict_size), self.logzero)
->>>>>>> 36b62ae4
                 )
                 return (wlm_state, cumsum_probs, new_node), log_y
             # set <unk> probability as a default value
@@ -197,11 +185,7 @@
                 cumsum_probs[:, self.word_unk] - cumsum_probs[:, self.word_unk - 1]
             )
             y = to_device(
-<<<<<<< HEAD
-                self,
-=======
                 x,
->>>>>>> 36b62ae4
                 torch.full(
                     (1, self.subword_dict_size), float(unk_prob) * self.oov_penalty
                 ),
