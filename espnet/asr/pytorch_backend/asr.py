# Copyright 2017 Johns Hopkins University (Shinji Watanabe)
#  Apache 2.0  (http://www.apache.org/licenses/LICENSE-2.0)

"""Training/decoding definition for the speech recognition task."""

import copy
from distutils.version import LooseVersion
import itertools
import json
import logging
import math
import os
from xml.sax.handler import feature_external_ges

from chainer import reporter as reporter_module
from chainer import training
from chainer.training import extensions
from chainer.training.updater import StandardUpdater
import numpy as np
from tensorboardX import SummaryWriter
import torch
from torch.nn.parallel import data_parallel

from espnet.asr.asr_utils import adadelta_eps_decay
from espnet.asr.asr_utils import add_results_to_json
from espnet.asr.asr_utils import CompareValueTrigger
from espnet.asr.asr_utils import format_mulenc_args
from espnet.asr.asr_utils import get_model_conf
from espnet.asr.asr_utils import plot_spectrogram
from espnet.asr.asr_utils import restore_snapshot
from espnet.asr.asr_utils import snapshot_object
from espnet.asr.asr_utils import torch_load
from espnet.asr.asr_utils import torch_resume
from espnet.asr.asr_utils import torch_snapshot
from espnet.asr.pytorch_backend.asr_init import freeze_modules
from espnet.asr.pytorch_backend.asr_init import load_trained_model
from espnet.asr.pytorch_backend.asr_init import load_trained_modules
import espnet.lm.pytorch_backend.extlm as extlm_pytorch
from espnet.nets.asr_interface import ASRInterface
from espnet.nets.beam_search_transducer import BeamSearchTransducer
from espnet.nets.pytorch_backend.e2e_asr import pad_list
import espnet.nets.pytorch_backend.lm.default as lm_pytorch
from espnet.nets.pytorch_backend.streaming.segment import SegmentStreamingE2E
from espnet.nets.pytorch_backend.streaming.window import WindowStreamingE2E
from espnet.transform.spectrogram import IStft
from espnet.transform.transformation import Transformation
from espnet.utils.cli_writers import file_writer_helper
from espnet.utils.dataset import ChainerDataLoader
from espnet.utils.dataset import TransformDataset
from espnet.utils.deterministic_utils import set_deterministic_pytorch
from espnet.utils.dynamic_import import dynamic_import
from espnet.utils.io_utils import LoadInputsAndTargets
from espnet.utils.training.batchfy import make_batchset
from espnet.utils.training.evaluator import BaseEvaluator
from espnet.utils.training.iterators import ShufflingEnabler
from espnet.utils.training.tensorboard_logger import TensorboardLogger
from espnet.utils.training.train_utils import check_early_stop
from espnet.utils.training.train_utils import set_early_stop

import matplotlib

matplotlib.use("Agg")


def _recursive_to(xs, device):
    if torch.is_tensor(xs):
        return xs.to(device)
    if isinstance(xs, tuple):
        return tuple(_recursive_to(x, device) for x in xs)
    return xs


class CustomEvaluator(BaseEvaluator):
    """Custom Evaluator for Pytorch.

    Args:
        model (torch.nn.Module): The model to evaluate.
        iterator (chainer.dataset.Iterator) : The train iterator.

        target (link | dict[str, link]) :Link object or a dictionary of
            links to evaluate. If this is just a link object, the link is
            registered by the name ``'main'``.

        device (torch.device): The device used.
        ngpu (int): The number of GPUs.

    """

    def __init__(self, model, iterator, target, device, ngpu=None):
        super(CustomEvaluator, self).__init__(iterator, target)
        self.model = model
        self.device = device
        if ngpu is not None:
            self.ngpu = ngpu
        elif device.type == "cpu":
            self.ngpu = 0
        else:
            self.ngpu = 1

    # The core part of the update routine can be customized by overriding
    def evaluate(self):
        """Main evaluate routine for CustomEvaluator."""
        iterator = self._iterators["main"]

        if self.eval_hook:
            self.eval_hook(self)

        if hasattr(iterator, "reset"):
            iterator.reset()
            it = iterator
        else:
            it = copy.copy(iterator)

        summary = reporter_module.DictSummary()

        self.model.eval()
        with torch.no_grad():
            for batch in it:
                x = _recursive_to(batch, self.device)
                observation = {}
                with reporter_module.report_scope(observation):
                    # read scp files
                    # x: original json with loaded features
                    #    will be converted to chainer variable later
                    if self.ngpu == 0:
                        self.model(*x)
                    else:
                        # apex does not support torch.nn.DataParallel
                        data_parallel(self.model, x, range(self.ngpu))

                summary.add(observation)
        self.model.train()

        return summary.compute_mean()


class CustomUpdater(StandardUpdater):
    """Custom Updater for Pytorch.

    Args:
        model (torch.nn.Module): The model to update.
        grad_clip_threshold (float): The gradient clipping value to use.
        train_iter (chainer.dataset.Iterator): The training iterator.
        optimizer (torch.optim.optimizer): The training optimizer.

        device (torch.device): The device to use.
        ngpu (int): The number of gpus to use.
        use_apex (bool): The flag to use Apex in backprop.

    """

    def __init__(
        self,
        model,
        grad_clip_threshold,
        train_iter,
        optimizer,
        device,
        ngpu,
        grad_noise=False,
        accum_grad=1,
        use_apex=False,
    ):
        super(CustomUpdater, self).__init__(train_iter, optimizer)
        self.model = model
        self.grad_clip_threshold = grad_clip_threshold
        self.device = device
        self.ngpu = ngpu
        self.accum_grad = accum_grad
        self.forward_count = 0
        self.grad_noise = grad_noise
        self.iteration = 0
        self.use_apex = use_apex

    # The core part of the update routine can be customized by overriding.
    def update_core(self):
        """Main update routine of the CustomUpdater."""
        # When we pass one iterator and optimizer to StandardUpdater.__init__,
        # they are automatically named 'main'.
        train_iter = self.get_iterator("main")
        optimizer = self.get_optimizer("main")
        epoch = train_iter.epoch

        # Get the next batch (a list of json files)
        batch = train_iter.next()
        # self.iteration += 1 # Increase may result in early report,
        # which is done in other place automatically.
        x = _recursive_to(batch, self.device)
        is_new_epoch = train_iter.epoch != epoch
        # When the last minibatch in the current epoch is given,
        # gradient accumulation is turned off in order to evaluate the model
        # on the validation set in every epoch.
        # see details in https://github.com/espnet/espnet/pull/1388

        # Compute the loss at this time step and accumulate it
        if self.ngpu == 0:
            loss = self.model(*x).mean() / self.accum_grad
        else:
            # apex does not support torch.nn.DataParallel
            loss = (
                data_parallel(self.model, x, range(self.ngpu)).mean() / self.accum_grad
            )
        if self.use_apex:
            from apex import amp

            # NOTE: for a compatibility with noam optimizer
            opt = optimizer.optimizer if hasattr(optimizer, "optimizer") else optimizer
            with amp.scale_loss(loss, opt) as scaled_loss:
                scaled_loss.backward()
        else:
            # logging.warning(f"loss:{loss}")
            loss.backward()
        # gradient noise injection
        if self.grad_noise:
            from espnet.asr.asr_utils import add_gradient_noise

            add_gradient_noise(
                self.model, self.iteration, duration=100, eta=1.0, scale_factor=0.55
            )

        # update parameters
        self.forward_count += 1
        if not is_new_epoch and self.forward_count != self.accum_grad:
            return
        self.forward_count = 0
        # compute the gradient norm to check if it is normal or not
        grad_norm = torch.nn.utils.clip_grad_norm_(
            self.model.parameters(), self.grad_clip_threshold
        )
        if math.isnan(grad_norm):
            logging.warning(f"epoch:{self.epoch} : grad norm is nan. Do not update model.")
        else:
            optimizer.step()
        optimizer.zero_grad()
        # logging.warning(f'update')

    def update(self):
        self.update_core()
        # #iterations with accum_grad > 1
        # Ref.: https://github.com/espnet/espnet/issues/777
        if self.forward_count == 0:
            self.iteration += 1


class CustomConverter(object):
    """Custom batch converter for Pytorch.

    Args:
        subsampling_factor (int): The subsampling factor.
        dtype (torch.dtype): Data type to convert.

    """

    def __init__(self, subsampling_factor=1, dtype=torch.float32):
        """Construct a CustomConverter object."""
        self.subsampling_factor = subsampling_factor
        self.ignore_id = -1
        self.dtype = dtype

    def __call__(self, batch, device=torch.device("cpu")):
        """Transform a batch and send it to a device.

        Args:
            batch (list): The batch to transform.
            device (torch.device): The device to send to.

        Returns:
            tuple(torch.Tensor, torch.Tensor, torch.Tensor)

        """
        # batch should be located in list
        assert len(batch) == 1
        xs = None
        ys = None
        ys_phn = None

        if (len(batch[0]) == 2):
            xs, ys = batch[0]
        elif (len(batch[0]) == 3):
            xs, ys, ys_phn = batch[0]

        # perform subsampling
        if self.subsampling_factor > 1:
            xs = [x[:: self.subsampling_factor, :] for x in xs]

        # get batch of lengths of input sequences
        ilens = np.array([x.shape[0] for x in xs])
        olens = np.array([y.shape[0] for y in ys])

        # perform padding and convert to tensor
        # currently only support real number
        if xs[0].dtype.kind == "c":
            xs_pad_real = pad_list(
                [torch.from_numpy(x.real).float() for x in xs], 0
            ).to(device, dtype=self.dtype)
            xs_pad_imag = pad_list(
                [torch.from_numpy(x.imag).float() for x in xs], 0
            ).to(device, dtype=self.dtype)
            # Note(kamo):
            # {'real': ..., 'imag': ...} will be changed to ComplexTensor in E2E.
            # Don't create ComplexTensor and give it E2E here
            # because torch.nn.DataParellel can't handle it.
            xs_pad = {"real": xs_pad_real, "imag": xs_pad_imag}
        else:
            xs_pad = pad_list([torch.from_numpy(x).float() for x in xs], 0).to(
                device, dtype=self.dtype
            )

        ilens = torch.from_numpy(ilens).to(device)
        olens = torch.from_numpy(olens).to(device)

        # NOTE: this is for multi-output (e.g., speech translation)
        ys_pad = pad_list(
            [
                torch.from_numpy(
                    np.array(y[0][:]) if isinstance(y, tuple) else y
                ).long()
                for y in ys
            ],
            self.ignore_id,
        ).to(device)
        
        
        if (ys_phn is None) :
            return xs_pad, [ilens, olens], [ys_pad]
        else:
            ys_phn_pad = pad_list(
            [
                torch.from_numpy(
                    np.array(y[0][:]) if isinstance(y, tuple) else y
                ).long() for y in ys_phn
            ],self.ignore_id).to(device)

            return xs_pad, [ilens, olens], [ys_pad, ys_phn_pad]


class CustomConverterMulEnc(object):
    """Custom batch converter for Pytorch in multi-encoder case.

    Args:
        subsampling_factors (list): List of subsampling factors for each encoder.
        dtype (torch.dtype): Data type to convert.

    """

    def __init__(self, subsampling_factors=[1, 1], dtype=torch.float32):
        """Initialize the converter."""
        self.subsampling_factors = subsampling_factors
        self.ignore_id = -1
        self.dtype = dtype
        self.num_encs = len(subsampling_factors)

    def __call__(self, batch, device=torch.device("cpu")):
        """Transform a batch and send it to a device.

        Args:
            batch (list): The batch to transform.
            device (torch.device): The device to send to.

        Returns:
            tuple( list(torch.Tensor), list(torch.Tensor), torch.Tensor)

        """
        # batch should be located in list
        assert len(batch) == 1
        xs_list = batch[0][: self.num_encs]
        ys = batch[0][-1]

        # perform subsampling
        if np.sum(self.subsampling_factors) > self.num_encs:
            xs_list = [
                [x[:: self.subsampling_factors[i], :] for x in xs_list[i]]
                for i in range(self.num_encs)
            ]

        # get batch of lengths of input sequences
        ilens_list = [
            np.array([x.shape[0] for x in xs_list[i]]) for i in range(self.num_encs)
        ]

        # perform padding and convert to tensor
        # currently only support real number
        xs_list_pad = [
            pad_list([torch.from_numpy(x).float() for x in xs_list[i]], 0).to(
                device, dtype=self.dtype
            )
            for i in range(self.num_encs)
        ]

        ilens_list = [
            torch.from_numpy(ilens_list[i]).to(device) for i in range(self.num_encs)
        ]
        # NOTE: this is for multi-task learning (e.g., speech translation)
        ys_pad = pad_list(
            [
                torch.from_numpy(np.array(y[0]) if isinstance(y, tuple) else y).long()
                for y in ys
            ],
            self.ignore_id,
        ).to(device)

        return xs_list_pad, ilens_list, ys_pad


def train(args):
    """Train with the given args.

    Args:
        args (namespace): The program arguments.

    """
    set_deterministic_pytorch(args)
    if args.num_encs > 1:
        args = format_mulenc_args(args)

    # check cuda availability
    if not torch.cuda.is_available():
        logging.warning("cuda is not available")

    # get input and output dimension info
    with open(args.valid_json, "rb") as f:
        valid_json = json.load(f)["utts"]
    utts = list(valid_json.keys())
    idim_list = [
        int(valid_json[utts[0]]["input"][i]["shape"][-1]) for i in range(args.num_encs)
    ]
    odim = int(valid_json[utts[0]]["output"][0]["shape"][-1])
    for i in range(args.num_encs):
        logging.info("stream{}: input dims : {}".format(i + 1, idim_list[i]))
    logging.info("#output dims: " + str(odim))


    # phoneme dim
<<<<<<< HEAD
    
    args.pdim = int(valid_json[utts[0]]["output"][0]["pho_shape"].split(",")[-1])
    logging.info("#phoneme dims: " + str(args.pdim))
=======
    if ('pho_shape' in valid_json[utts[0]]["output"][0].keys()):
        args.pdim = int(valid_json[utts[0]]["output"][0]["pho_shape"].split(",")[-1])
        logging.info("#phoneme dims: " + str(args.pdim))
>>>>>>> 3c2eda84


    # specify attention, CTC, hybrid mode
    if "transducer" in args.model_module:
        if (
            getattr(args, "etype", False) == "custom"
            or getattr(args, "dtype", False) == "custom"
        ):
            mtl_mode = "custom_transducer"
        else:
            mtl_mode = "transducer"
        logging.info("Pure transducer mode")
    elif args.mtlalpha == 1.0:
        mtl_mode = "ctc"
        logging.info("Pure CTC mode")
    elif args.mtlalpha == 0.0:
        mtl_mode = "att"
        logging.info("Pure attention mode")
    else:
        mtl_mode = "mtl"
        logging.info("Multitask learning mode")

    if (args.enc_init is not None or args.dec_init is not None) and args.num_encs == 1:
        model = load_trained_modules(idim_list[0], odim, args)
    else:
        model_class = dynamic_import(args.model_module)
        model = model_class(
            idim_list[0] if args.num_encs == 1 else idim_list, odim, args
        )
    assert isinstance(model, ASRInterface)
    total_subsampling_factor = model.get_total_subsampling_factor()

    logging.info(
        " Total parameter of the model = "
        + str(sum(p.numel() for p in model.parameters()))
    )

    if args.rnnlm is not None:
        rnnlm_args = get_model_conf(args.rnnlm, args.rnnlm_conf)
        rnnlm = lm_pytorch.ClassifierWithState(
            lm_pytorch.RNNLM(len(args.char_list), rnnlm_args.layer, rnnlm_args.unit)
        )
        torch_load(args.rnnlm, rnnlm)
        model.rnnlm = rnnlm

    # write model config
    if not os.path.exists(args.outdir):
        os.makedirs(args.outdir)
    model_conf = args.outdir + "/model.json"
    with open(model_conf, "wb") as f:
        logging.info("writing a model config file to " + model_conf)
        f.write(
            json.dumps(
                (idim_list[0] if args.num_encs == 1 else idim_list, odim, vars(args)),
                indent=4,
                ensure_ascii=False,
                sort_keys=True,
            ).encode("utf_8")
        )
    for key in sorted(vars(args).keys()):
        logging.info("ARGS: " + key + ": " + str(vars(args)[key]))

    reporter = model.reporter
    # check the use of multi-gpu
    if args.ngpu > 1:
        if args.batch_size != 0:
            logging.warning(
                "batch size is automatically increased (%d -> %d)"
                % (args.batch_size, args.batch_size * args.ngpu)
            )
            args.batch_size *= args.ngpu
        if args.num_encs > 1:
            # TODO(ruizhili): implement data parallel for multi-encoder setup.
            raise NotImplementedError(
                "Data parallel is not supported for multi-encoder setup."
            )

    # set torch device
    device = torch.device("cuda" if args.ngpu > 0 else "cpu")
    if args.train_dtype in ("float16", "float32", "float64"):
        dtype = getattr(torch, args.train_dtype)
    else:
        dtype = torch.float32
    model = model.to(device=device, dtype=dtype)

    if args.freeze_mods:
        model, model_params = freeze_modules(model, args.freeze_mods)
    else:
        model_params = model.parameters()

    logging.warning(
        "num. model params: {:,} (num. trained: {:,} ({:.1f}%))".format(
            sum(p.numel() for p in model.parameters()),
            sum(p.numel() for p in model.parameters() if p.requires_grad),
            sum(p.numel() for p in model.parameters() if p.requires_grad)
            * 100.0
            / sum(p.numel() for p in model.parameters()),
        )
    )

    # Setup an optimizer
    if args.opt == "adadelta":
        optimizer = torch.optim.Adadelta(
            model_params, rho=0.95, eps=args.eps, weight_decay=args.weight_decay
        )
    elif args.opt == "adam":
        optimizer = torch.optim.Adam(model_params, weight_decay=args.weight_decay)
    elif args.opt == "noam":
        from espnet.nets.pytorch_backend.transformer.optimizer import get_std_opt

        if "transducer" in mtl_mode:
            if args.noam_adim > 0:
                optimizer = get_std_opt(
                    model_params,
                    args.noam_adim,
                    args.optimizer_warmup_steps,
                    args.noam_lr,
                )
            else:
                raise ValueError("noam-adim option should be set to use Noam scheduler")
        else:
            optimizer = get_std_opt(
                model_params,
                args.adim,
                args.transformer_warmup_steps,
                args.transformer_lr,
            )
    else:
        raise NotImplementedError("unknown optimizer: " + args.opt)

    # setup apex.amp
    if args.train_dtype in ("O0", "O1", "O2", "O3"):
        try:
            from apex import amp
        except ImportError as e:
            logging.error(
                f"You need to install apex for --train-dtype {args.train_dtype}. "
                "See https://github.com/NVIDIA/apex#linux"
            )
            raise e
        if args.opt == "noam":
            model, optimizer.optimizer = amp.initialize(
                model, optimizer.optimizer, opt_level=args.train_dtype
            )
        else:
            model, optimizer = amp.initialize(
                model, optimizer, opt_level=args.train_dtype
            )
        use_apex = True

        from espnet.nets.pytorch_backend.ctc import CTC

        amp.register_float_function(CTC, "loss_fn")
        amp.init()
        logging.warning("register ctc as float function")
    else:
        use_apex = False

    # FIXME: TOO DIRTY HACK
    setattr(optimizer, "target", reporter)
    setattr(optimizer, "serialize", lambda s: reporter.serialize(s))

    # Setup a converter
    if args.num_encs == 1:
        converter = CustomConverter(subsampling_factor=model.subsample[0], dtype=dtype)
    else:
        converter = CustomConverterMulEnc(
            [i[0] for i in model.subsample_list], dtype=dtype
        )

    # read json data
    with open(args.train_json, "rb") as f:
        train_json = json.load(f)["utts"]
    with open(args.valid_json, "rb") as f:
        valid_json = json.load(f)["utts"]

    use_sortagrad = args.sortagrad == -1 or args.sortagrad > 0
    # make minibatch list (variable length)
    train = make_batchset(
        train_json,
        args.batch_size,
        args.maxlen_in,
        args.maxlen_out,
        args.minibatches,
        min_batch_size=args.ngpu if args.ngpu > 1 else 1,
        shortest_first=use_sortagrad,
        count=args.batch_count,
        batch_bins=args.batch_bins,
        batch_frames_in=args.batch_frames_in,
        batch_frames_out=args.batch_frames_out,
        batch_frames_inout=args.batch_frames_inout,
        iaxis=0,
        oaxis=0,
    )
    valid = make_batchset(
        valid_json,
        args.batch_size,
        args.maxlen_in,
        args.maxlen_out,
        args.minibatches,
        min_batch_size=args.ngpu if args.ngpu > 1 else 1,
        count=args.batch_count,
        batch_bins=args.batch_bins,
        batch_frames_in=args.batch_frames_in,
        batch_frames_out=args.batch_frames_out,
        batch_frames_inout=args.batch_frames_inout,
        iaxis=0,
        oaxis=0,
    )

    load_tr = LoadInputsAndTargets(
        mode="asr",
        load_output=True,
        preprocess_conf=args.preprocess_conf,
        preprocess_args={"train": True},  # Switch the mode of preprocessing
    )
    load_cv = LoadInputsAndTargets(
        mode="asr",
        load_output=True,
        preprocess_conf=args.preprocess_conf,
        preprocess_args={"train": False},  # Switch the mode of preprocessing
    )
    # hack to make batchsize argument as 1
    # actual bathsize is included in a list
    # default collate function converts numpy array to pytorch tensor
    # we used an empty collate function instead which returns list
    train_iter = ChainerDataLoader(
        dataset=TransformDataset(train, lambda data: converter([load_tr(data)])),
        batch_size=1,
        num_workers=args.n_iter_processes,
        shuffle=not use_sortagrad,
        collate_fn=lambda x: x[0],
    )
    valid_iter = ChainerDataLoader(
        dataset=TransformDataset(valid, lambda data: converter([load_cv(data)])),
        batch_size=1,
        shuffle=False,
        collate_fn=lambda x: x[0],
        num_workers=args.n_iter_processes,
    )

    # Set up a trainer
    updater = CustomUpdater(
        model,
        args.grad_clip,
        {"main": train_iter},
        optimizer,
        device,
        args.ngpu,
        args.grad_noise,
        args.accum_grad,
        use_apex=use_apex,
    )
    trainer = training.Trainer(updater, (args.epochs, "epoch"), out=args.outdir)

    if use_sortagrad:
        trainer.extend(
            ShufflingEnabler([train_iter]),
            trigger=(args.sortagrad if args.sortagrad != -1 else args.epochs, "epoch"),
        )

    # Resume from a snapshot
    if args.resume:
        logging.info("resumed from %s" % args.resume)
        torch_resume(args.resume, trainer)

    # Evaluate the model with the test dataset for each epoch
    if args.save_interval_iters > 0:
        trainer.extend(
            CustomEvaluator(model, {"main": valid_iter}, reporter, device, args.ngpu),
            trigger=(args.save_interval_iters, "iteration"),
        )
    else:
        trainer.extend(
            CustomEvaluator(model, {"main": valid_iter}, reporter, device, args.ngpu)
        )

    # Save attention weight each epoch
    is_attn_plot = (
        "transformer" in args.model_module
        or "conformer" in args.model_module
        or mtl_mode in ["att", "mtl", "custom_transducer"]
    )

    if args.num_save_attention > 0 and is_attn_plot:
        data = sorted(
            list(valid_json.items())[: args.num_save_attention],
            key=lambda x: int(x[1]["input"][0]["shape"][1]),
            reverse=True,
        )
        if hasattr(model, "module"):
            att_vis_fn = model.module.calculate_all_attentions
            plot_class = model.module.attention_plot_class
        else:
            att_vis_fn = model.calculate_all_attentions
            plot_class = model.attention_plot_class
        att_reporter = plot_class(
            att_vis_fn,
            data,
            args.outdir + "/att_ws",
            converter=converter,
            transform=load_cv,
            device=device,
            subsampling_factor=total_subsampling_factor,
        )
        trainer.extend(att_reporter, trigger=(1, "epoch"))
    else:
        att_reporter = None

    # Save CTC prob at each epoch
    if mtl_mode in ["ctc", "mtl"] and args.num_save_ctc > 0:
        # NOTE: sort it by output lengths
        data = sorted(
            list(valid_json.items())[: args.num_save_ctc],
            key=lambda x: int(x[1]["output"][0]["shape"][0]),
            reverse=True,
        )
        if hasattr(model, "module"):
            ctc_vis_fn = model.module.calculate_all_ctc_probs
            plot_class = model.module.ctc_plot_class
        else:
            ctc_vis_fn = model.calculate_all_ctc_probs
            plot_class = model.ctc_plot_class
        ctc_reporter = plot_class(
            ctc_vis_fn,
            data,
            args.outdir + "/ctc_prob",
            converter=converter,
            transform=load_cv,
            device=device,
            subsampling_factor=total_subsampling_factor,
        )
        trainer.extend(ctc_reporter, trigger=(1, "epoch"))
    else:
        ctc_reporter = None

    # Make a plot for training and validation values
    if args.num_encs > 1:
        report_keys_loss_ctc = [
            "main/loss_ctc{}".format(i + 1) for i in range(model.num_encs)
        ] + ["validation/main/loss_ctc{}".format(i + 1) for i in range(model.num_encs)]
        report_keys_cer_ctc = [
            "main/cer_ctc{}".format(i + 1) for i in range(model.num_encs)
        ] + ["validation/main/cer_ctc{}".format(i + 1) for i in range(model.num_encs)]

    if hasattr(model, "is_transducer"):
        trans_keys = [
            "main/loss",
            "validation/main/loss",
            "main/loss_trans",
            "validation/main/loss_trans",
        ]

        ctc_keys = (
            ["main/loss_ctc", "validation/main/loss_ctc"] if args.use_ctc_loss else []
        )

        aux_trans_keys = (
            [
                "main/loss_aux_trans",
                "validation/main/loss_aux_trans",
            ]
            if args.use_aux_transducer_loss
            else []
        )

        symm_kl_div_keys = (
            [
                "main/loss_symm_kl_div",
                "validation/main/loss_symm_kl_div",
            ]
            if args.use_symm_kl_div_loss
            else []
        )

        lm_keys = (
            [
                "main/loss_lm",
                "validation/main/loss_lm",
            ]
            if args.use_lm_loss
            else []
        )

        transducer_keys = (
            trans_keys + ctc_keys + aux_trans_keys + symm_kl_div_keys + lm_keys
        )

        trainer.extend(
            extensions.PlotReport(
                transducer_keys,
                "epoch",
                file_name="loss.png",
            )
        )
    else:
        trainer.extend(
            extensions.PlotReport(
                [
                    "main/loss",
                    "validation/main/loss",
                    "main/loss_ctc",
                    "validation/main/loss_ctc",
                    "main/loss_att",
                    "validation/main/loss_att",
                ]
                + ([] if args.num_encs == 1 else report_keys_loss_ctc),
                "epoch",
                file_name="loss.png",
            )
        )

    trainer.extend(
        extensions.PlotReport(
            ["main/acc", "validation/main/acc"], "epoch", file_name="acc.png"
        )
    )
    trainer.extend(
        extensions.PlotReport(
            ["main/cer_ctc", "validation/main/cer_ctc"]
            + ([] if args.num_encs == 1 else report_keys_loss_ctc),
            "epoch",
            file_name="cer.png",
        )
    )

    # Save best models
    trainer.extend(
        snapshot_object(model, "model.loss.best"),
        trigger=training.triggers.MinValueTrigger("validation/main/loss"),
    )
    if mtl_mode not in ["ctc", "transducer", "custom_transducer"]:
        trainer.extend(
            snapshot_object(model, "model.acc.best"),
            trigger=training.triggers.MaxValueTrigger("validation/main/acc"),
        )

    # save snapshot which contains model and optimizer states
    if args.save_interval_iters > 0:
        trainer.extend(
            torch_snapshot(filename="snapshot.iter.{.updater.iteration}"),
            trigger=(args.save_interval_iters, "iteration"),
        )

    # save snapshot at every epoch - for model averaging
    trainer.extend(torch_snapshot(), trigger=(1, "epoch"))

    # epsilon decay in the optimizer
    if args.opt == "adadelta":
        if args.criterion == "acc" and mtl_mode != "ctc":
            trainer.extend(
                restore_snapshot(
                    model, args.outdir + "/model.acc.best", load_fn=torch_load
                ),
                trigger=CompareValueTrigger(
                    "validation/main/acc",
                    lambda best_value, current_value: best_value > current_value,
                ),
            )
            trainer.extend(
                adadelta_eps_decay(args.eps_decay),
                trigger=CompareValueTrigger(
                    "validation/main/acc",
                    lambda best_value, current_value: best_value > current_value,
                ),
            )
        elif args.criterion == "loss":
            trainer.extend(
                restore_snapshot(
                    model, args.outdir + "/model.loss.best", load_fn=torch_load
                ),
                trigger=CompareValueTrigger(
                    "validation/main/loss",
                    lambda best_value, current_value: best_value < current_value,
                ),
            )
            trainer.extend(
                adadelta_eps_decay(args.eps_decay),
                trigger=CompareValueTrigger(
                    "validation/main/loss",
                    lambda best_value, current_value: best_value < current_value,
                ),
            )
        # NOTE: In some cases, it may take more than one epoch for the model's loss
        # to escape from a local minimum.
        # Thus, restore_snapshot extension is not used here.
        # see details in https://github.com/espnet/espnet/pull/2171
        elif args.criterion == "loss_eps_decay_only":
            trainer.extend(
                adadelta_eps_decay(args.eps_decay),
                trigger=CompareValueTrigger(
                    "validation/main/loss",
                    lambda best_value, current_value: best_value < current_value,
                ),
            )

    # Write a log of evaluation statistics for each epoch
    trainer.extend(
        extensions.LogReport(trigger=(args.report_interval_iters, "iteration"))
    )

    if hasattr(model, "is_transducer"):
        report_keys = (
            [
                "epoch",
                "iteration",
            ]
            + transducer_keys
            + ["elapsed_time"]
        )
    else:
        report_keys = [
            "epoch",
            "iteration",
            "main/loss",
            "main/loss_ctc",
            "main/loss_att",
            "validation/main/loss",
            "validation/main/loss_ctc",
            "validation/main/loss_att",
            "main/acc",
            "validation/main/acc",
            "main/cer_ctc",
            "validation/main/cer_ctc",
            "elapsed_time",
        ] + ([] if args.num_encs == 1 else report_keys_cer_ctc + report_keys_loss_ctc)

    if args.opt == "adadelta":
        trainer.extend(
            extensions.observe_value(
                "eps",
                lambda trainer: trainer.updater.get_optimizer("main").param_groups[0][
                    "eps"
                ],
            ),
            trigger=(args.report_interval_iters, "iteration"),
        )
        report_keys.append("eps")
    if args.report_cer:
        report_keys.append("validation/main/cer")
    if args.report_wer:
        report_keys.append("validation/main/wer")
    trainer.extend(
        extensions.PrintReport(report_keys),
        trigger=(args.report_interval_iters, "iteration"),
    )

    trainer.extend(extensions.ProgressBar(update_interval=args.report_interval_iters))
    set_early_stop(trainer, args)

    if args.tensorboard_dir is not None and args.tensorboard_dir != "":
        trainer.extend(
            TensorboardLogger(
                SummaryWriter(args.tensorboard_dir),
                att_reporter=att_reporter,
                ctc_reporter=ctc_reporter,
            ),
            trigger=(args.report_interval_iters, "iteration"),
        )
    # Run the training
    trainer.run()
    check_early_stop(trainer, args.epochs)


def recog(args):
    """Decode with the given args.

    Args:
        args (namespace): The program arguments.

    """
    set_deterministic_pytorch(args)
    model, train_args = load_trained_model(args.model, training=False)
    assert isinstance(model, ASRInterface)
    model.recog_args = args

    if args.quantize_config is not None:
        q_config = set([getattr(torch.nn, q) for q in args.quantize_config])
    else:
        q_config = {torch.nn.Linear}

    if args.quantize_asr_model:
        logging.info("Use a quantized ASR model for decoding.")

        # It seems quantized LSTM only supports non-packed sequence before torch 1.4.0.
        # Reference issue: https://github.com/pytorch/pytorch/issues/27963
        if (
            torch.__version__ < LooseVersion("1.4.0")
            and "lstm" in train_args.etype
            and torch.nn.LSTM in q_config
        ):
            raise ValueError(
                "Quantized LSTM in ESPnet is only supported with torch 1.4+."
            )

        # Dunno why but weight_observer from dynamic quantized module must have
        # dtype=torch.qint8 with torch < 1.5 although dtype=torch.float16 is supported.
        if args.quantize_dtype == "float16" and torch.__version__ < LooseVersion(
            "1.5.0"
        ):
            raise ValueError(
                "float16 dtype for dynamic quantization is not supported with torch "
                "version < 1.5.0. Switching to qint8 dtype instead."
            )

        dtype = getattr(torch, args.quantize_dtype)

        model = torch.quantization.quantize_dynamic(model, q_config, dtype=dtype)

    if args.streaming_mode and "transformer" in train_args.model_module:
        raise NotImplementedError("streaming mode for transformer is not implemented")
    logging.info(
        " Total parameter of the model = "
        + str(sum(p.numel() for p in model.parameters()))
    )

    # read rnnlm
    if args.rnnlm:
        rnnlm_args = get_model_conf(args.rnnlm, args.rnnlm_conf)
        if getattr(rnnlm_args, "model_module", "default") != "default":
            raise ValueError(
                "use '--api v2' option to decode with non-default language model"
            )
        rnnlm = lm_pytorch.ClassifierWithState(
            lm_pytorch.RNNLM(
                len(train_args.char_list),
                rnnlm_args.layer,
                rnnlm_args.unit,
                getattr(rnnlm_args, "embed_unit", None),  # for backward compatibility
            )
        )
        torch_load(args.rnnlm, rnnlm)
        if args.quantize_lm_model:
            dtype = getattr(torch, args.quantize_dtype)
            rnnlm = torch.quantization.quantize_dynamic(rnnlm, q_config, dtype=dtype)
        rnnlm.eval()
    else:
        rnnlm = None

    if args.word_rnnlm:
        rnnlm_args = get_model_conf(args.word_rnnlm, args.word_rnnlm_conf)
        word_dict = rnnlm_args.char_list_dict
        char_dict = {x: i for i, x in enumerate(train_args.char_list)}
        word_rnnlm = lm_pytorch.ClassifierWithState(
            lm_pytorch.RNNLM(
                len(word_dict),
                rnnlm_args.layer,
                rnnlm_args.unit,
                getattr(rnnlm_args, "embed_unit", None),  # for backward compatibility
            )
        )
        torch_load(args.word_rnnlm, word_rnnlm)
        word_rnnlm.eval()

        if rnnlm is not None:
            rnnlm = lm_pytorch.ClassifierWithState(
                extlm_pytorch.MultiLevelLM(
                    word_rnnlm.predictor, rnnlm.predictor, word_dict, char_dict
                )
            )
        else:
            rnnlm = lm_pytorch.ClassifierWithState(
                extlm_pytorch.LookAheadWordLM(
                    word_rnnlm.predictor, word_dict, char_dict
                )
            )

    # gpu
    if args.ngpu == 1:
        gpu_id = list(range(args.ngpu))
        logging.info("gpu id: " + str(gpu_id))
        model.cuda()
        if rnnlm:
            rnnlm.cuda()

    # read json data
    with open(args.recog_json, "rb") as f:
        js = json.load(f)["utts"]
    new_js = {}

    load_inputs_and_targets = LoadInputsAndTargets(
        mode="asr",
        load_output=True, #False
        sort_in_input_length=True, # False
        preprocess_conf=train_args.preprocess_conf
        if args.preprocess_conf is None
        else args.preprocess_conf,
        preprocess_args={"train": False},
    )

    # load transducer beam search
    if hasattr(model, "is_transducer"):
        if hasattr(model, "dec"):
            trans_decoder = model.dec
        else:
            trans_decoder = model.decoder
        joint_network = model.transducer_tasks.joint_network

        beam_search_transducer = BeamSearchTransducer(
            decoder=trans_decoder,
            joint_network=joint_network,
            beam_size=args.beam_size,
            lm=rnnlm,
            lm_weight=args.lm_weight,
            search_type=args.search_type,
            max_sym_exp=args.max_sym_exp,
            u_max=args.u_max,
            nstep=args.nstep,
            prefix_alpha=args.prefix_alpha,
            expansion_gamma=args.expansion_gamma,
            expansion_beta=args.expansion_beta,
            score_norm=args.score_norm,
            softmax_temperature=args.softmax_temperature,
            nbest=args.nbest,
            quantization=args.quantize_asr_model,
        )

    if args.batchsize == 0:
        with torch.no_grad():
            for idx, name in enumerate(js.keys(), 1):
                logging.info("(%d/%d) decoding " + name, idx, len(js.keys()))
                batch = [(name, js[name])]
                feat = load_inputs_and_targets(batch)
                # logging.warning(f'feat:{feat}')
                feat = (
                    [feat[0][0], feat[1][0]]
                    if args.num_encs == 1
                    else [feat[idx][0] for idx in range(model.num_encs)]
                )
                if args.streaming_mode == "window" and args.num_encs == 1:
                    logging.info(
                        "Using streaming recognizer with window size %d frames",
                        args.streaming_window,
                    )
                    se2e = WindowStreamingE2E(e2e=model, recog_args=args, rnnlm=rnnlm)
                    for i in range(0, feat.shape[0], args.streaming_window):
                        logging.info(
                            "Feeding frames %d - %d", i, i + args.streaming_window
                        )
                        se2e.accept_input(feat[i : i + args.streaming_window])
                    logging.info("Running offline attention decoder")
                    se2e.decode_with_attention_offline()
                    logging.info("Offline attention decoder finished")
                    nbest_hyps = se2e.retrieve_recognition()
                elif args.streaming_mode == "segment" and args.num_encs == 1:
                    logging.info(
                        "Using streaming recognizer with threshold value %d",
                        args.streaming_min_blank_dur,
                    )
                    nbest_hyps = []
                    for n in range(args.nbest):
                        nbest_hyps.append({"yseq": [], "score": 0.0})
                    se2e = SegmentStreamingE2E(e2e=model, recog_args=args, rnnlm=rnnlm)
                    r = np.prod(model.subsample)
                    for i in range(0, feat.shape[0], r):
                        hyps = se2e.accept_input(feat[i : i + r])
                        if hyps is not None:
                            text = "".join(
                                [
                                    train_args.char_list[int(x)]
                                    for x in hyps[0]["yseq"][1:-1]
                                    if int(x) != -1
                                ]
                            )
                            text = text.replace(
                                "\u2581", " "
                            ).strip()  # for SentencePiece
                            text = text.replace(model.space, " ")
                            text = text.replace(model.blank, "")
                            logging.info(text)
                            for n in range(args.nbest):
                                nbest_hyps[n]["yseq"].extend(hyps[n]["yseq"])
                                nbest_hyps[n]["score"] += hyps[n]["score"]
                elif hasattr(model, "is_transducer"):
                    nbest_hyps = model.recognize(feat, beam_search_transducer)
                else:
                    nbest_hyps = model.recognize(
                        feat, args, train_args.char_list, rnnlm
                    )
                new_js[name] = add_results_to_json(
                    js[name], nbest_hyps, train_args.char_list
                )

    else:

        def grouper(n, iterable, fillvalue=None):
            kargs = [iter(iterable)] * n
            return itertools.zip_longest(*kargs, fillvalue=fillvalue)

        # sort data if batchsize > 1
        keys = list(js.keys())
        if args.batchsize > 1:
            feat_lens = [js[key]["input"][0]["shape"][0] for key in keys]
            sorted_index = sorted(range(len(feat_lens)), key=lambda i: -feat_lens[i])
            keys = [keys[i] for i in sorted_index]

        with torch.no_grad():
            for names in grouper(args.batchsize, keys, None):
                names = [name for name in names if name]
                batch = [(name, js[name]) for name in names]
                feats = (
                    load_inputs_and_targets(batch)[0]
                    if args.num_encs == 1
                    else load_inputs_and_targets(batch)
                )
                if args.streaming_mode == "window" and args.num_encs == 1:
                    raise NotImplementedError
                elif args.streaming_mode == "segment" and args.num_encs == 1:
                    if args.batchsize > 1:
                        raise NotImplementedError
                    feat = feats[0]
                    nbest_hyps = []
                    for n in range(args.nbest):
                        nbest_hyps.append({"yseq": [], "score": 0.0})
                    se2e = SegmentStreamingE2E(e2e=model, recog_args=args, rnnlm=rnnlm)
                    r = np.prod(model.subsample)
                    for i in range(0, feat.shape[0], r):
                        hyps = se2e.accept_input(feat[i : i + r])
                        if hyps is not None:
                            text = "".join(
                                [
                                    train_args.char_list[int(x)]
                                    for x in hyps[0]["yseq"][1:-1]
                                    if int(x) != -1
                                ]
                            )
                            text = text.replace(
                                "\u2581", " "
                            ).strip()  # for SentencePiece
                            text = text.replace(model.space, " ")
                            text = text.replace(model.blank, "")
                            logging.info(text)
                            for n in range(args.nbest):
                                nbest_hyps[n]["yseq"].extend(hyps[n]["yseq"])
                                nbest_hyps[n]["score"] += hyps[n]["score"]
                    nbest_hyps = [nbest_hyps]
                else:
                    nbest_hyps = model.recognize_batch(
                        feats, args, train_args.char_list, rnnlm=rnnlm
                    )

                for i, nbest_hyp in enumerate(nbest_hyps):
                    name = names[i]
                    new_js[name] = add_results_to_json(
                        js[name], nbest_hyp, train_args.char_list
                    )

    with open(args.result_label, "wb") as f:
        f.write(
            json.dumps(
                {"utts": new_js}, indent=4, ensure_ascii=False, sort_keys=True
            ).encode("utf_8")
        )


def enhance(args):
    """Dumping enhanced speech and mask.

    Args:
        args (namespace): The program arguments.
    """
    set_deterministic_pytorch(args)
    # read training config
    idim, odim, train_args = get_model_conf(args.model, args.model_conf)

    # TODO(ruizhili): implement enhance for multi-encoder model
    assert args.num_encs == 1, "number of encoder should be 1 ({} is given)".format(
        args.num_encs
    )

    # load trained model parameters
    logging.info("reading model parameters from " + args.model)
    model_class = dynamic_import(train_args.model_module)
    model = model_class(idim, odim, train_args)
    assert isinstance(model, ASRInterface)
    torch_load(args.model, model)
    model.recog_args = args

    # gpu
    if args.ngpu == 1:
        gpu_id = list(range(args.ngpu))
        logging.info("gpu id: " + str(gpu_id))
        model.cuda()

    # read json data
    with open(args.recog_json, "rb") as f:
        js = json.load(f)["utts"]

    load_inputs_and_targets = LoadInputsAndTargets(
        mode="asr",
        load_output=False,
        sort_in_input_length=False,
        preprocess_conf=None,  # Apply pre_process in outer func
    )
    if args.batchsize == 0:
        args.batchsize = 1

    # Creates writers for outputs from the network
    if args.enh_wspecifier is not None:
        enh_writer = file_writer_helper(args.enh_wspecifier, filetype=args.enh_filetype)
    else:
        enh_writer = None

    # Creates a Transformation instance
    preprocess_conf = (
        train_args.preprocess_conf
        if args.preprocess_conf is None
        else args.preprocess_conf
    )
    if preprocess_conf is not None:
        logging.info(f"Use preprocessing: {preprocess_conf}")
        transform = Transformation(preprocess_conf)
    else:
        transform = None

    # Creates a IStft instance
    istft = None
    frame_shift = args.istft_n_shift  # Used for plot the spectrogram
    if args.apply_istft:
        if preprocess_conf is not None:
            # Read the conffile and find stft setting
            with open(preprocess_conf) as f:
                # Json format: e.g.
                #    {"process": [{"type": "stft",
                #                  "win_length": 400,
                #                  "n_fft": 512, "n_shift": 160,
                #                  "window": "han"},
                #                 {"type": "foo", ...}, ...]}
                conf = json.load(f)
                assert "process" in conf, conf
                # Find stft setting
                for p in conf["process"]:
                    if p["type"] == "stft":
                        istft = IStft(
                            win_length=p["win_length"],
                            n_shift=p["n_shift"],
                            window=p.get("window", "hann"),
                        )
                        logging.info(
                            "stft is found in {}. "
                            "Setting istft config from it\n{}".format(
                                preprocess_conf, istft
                            )
                        )
                        frame_shift = p["n_shift"]
                        break
        if istft is None:
            # Set from command line arguments
            istft = IStft(
                win_length=args.istft_win_length,
                n_shift=args.istft_n_shift,
                window=args.istft_window,
            )
            logging.info(
                "Setting istft config from the command line args\n{}".format(istft)
            )

    # sort data
    keys = list(js.keys())
    feat_lens = [js[key]["input"][0]["shape"][0] for key in keys]
    sorted_index = sorted(range(len(feat_lens)), key=lambda i: -feat_lens[i])
    keys = [keys[i] for i in sorted_index]

    def grouper(n, iterable, fillvalue=None):
        kargs = [iter(iterable)] * n
        return itertools.zip_longest(*kargs, fillvalue=fillvalue)

    num_images = 0
    if not os.path.exists(args.image_dir):
        os.makedirs(args.image_dir)

    for names in grouper(args.batchsize, keys, None):
        batch = [(name, js[name]) for name in names]

        # May be in time region: (Batch, [Time, Channel])
        org_feats = load_inputs_and_targets(batch)[0]
        if transform is not None:
            # May be in time-freq region: : (Batch, [Time, Channel, Freq])
            feats = transform(org_feats, train=False)
        else:
            feats = org_feats

        with torch.no_grad():
            enhanced, mask, ilens = model.enhance(feats)

        for idx, name in enumerate(names):
            # Assuming mask, feats : [Batch, Time, Channel. Freq]
            #          enhanced    : [Batch, Time, Freq]
            enh = enhanced[idx][: ilens[idx]]
            mas = mask[idx][: ilens[idx]]
            feat = feats[idx]

            # Plot spectrogram
            if args.image_dir is not None and num_images < args.num_images:
                import matplotlib.pyplot as plt

                num_images += 1
                ref_ch = 0

                plt.figure(figsize=(20, 10))
                plt.subplot(4, 1, 1)
                plt.title("Mask [ref={}ch]".format(ref_ch))
                plot_spectrogram(
                    plt,
                    mas[:, ref_ch].T,
                    fs=args.fs,
                    mode="linear",
                    frame_shift=frame_shift,
                    bottom=False,
                    labelbottom=False,
                )

                plt.subplot(4, 1, 2)
                plt.title("Noisy speech [ref={}ch]".format(ref_ch))
                plot_spectrogram(
                    plt,
                    feat[:, ref_ch].T,
                    fs=args.fs,
                    mode="db",
                    frame_shift=frame_shift,
                    bottom=False,
                    labelbottom=False,
                )

                plt.subplot(4, 1, 3)
                plt.title("Masked speech [ref={}ch]".format(ref_ch))
                plot_spectrogram(
                    plt,
                    (feat[:, ref_ch] * mas[:, ref_ch]).T,
                    frame_shift=frame_shift,
                    fs=args.fs,
                    mode="db",
                    bottom=False,
                    labelbottom=False,
                )

                plt.subplot(4, 1, 4)
                plt.title("Enhanced speech")
                plot_spectrogram(
                    plt, enh.T, fs=args.fs, mode="db", frame_shift=frame_shift
                )

                plt.savefig(os.path.join(args.image_dir, name + ".png"))
                plt.clf()

            # Write enhanced wave files
            if enh_writer is not None:
                if istft is not None:
                    enh = istft(enh)
                else:
                    enh = enh

                if args.keep_length:
                    if len(org_feats[idx]) < len(enh):
                        # Truncate the frames added by stft padding
                        enh = enh[: len(org_feats[idx])]
                    elif len(org_feats) > len(enh):
                        padwidth = [(0, (len(org_feats[idx]) - len(enh)))] + [
                            (0, 0)
                        ] * (enh.ndim - 1)
                        enh = np.pad(enh, padwidth, mode="constant")

                if args.enh_filetype in ("sound", "sound.hdf5"):
                    enh_writer[name] = (args.fs, enh)
                else:
                    # Hint: To dump stft_signal, mask or etc,
                    # enh_filetype='hdf5' might be convenient.
                    enh_writer[name] = enh

            if num_images >= args.num_images and enh_writer is None:
                logging.info("Breaking the process.")
                break<|MERGE_RESOLUTION|>--- conflicted
+++ resolved
@@ -431,15 +431,9 @@
 
 
     # phoneme dim
-<<<<<<< HEAD
-    
-    args.pdim = int(valid_json[utts[0]]["output"][0]["pho_shape"].split(",")[-1])
-    logging.info("#phoneme dims: " + str(args.pdim))
-=======
     if ('pho_shape' in valid_json[utts[0]]["output"][0].keys()):
         args.pdim = int(valid_json[utts[0]]["output"][0]["pho_shape"].split(",")[-1])
         logging.info("#phoneme dims: " + str(args.pdim))
->>>>>>> 3c2eda84
 
 
     # specify attention, CTC, hybrid mode
